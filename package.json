{
  "name": "plaid",
  "version": "0.0.5",
  "description": "Plaid.com client",
  "main": "index.js",
  "author": {
    "name": "William Hockey",
    "email": "william@plaid.com"
  },
  "contributors": [
    "Philippe Modard <philippe.modard@gmail.com>"
  ],
  "keywords": [
    "plaid",
    "transactions",
    "plaid.io",
    "plaid.com"
  ],
  "dependencies": {
    "underscore": "1.5.2",
    "request": "~2.16.6",
    "async": "~0.2.6",
    "forms": "~0.1.4"
  },
  "repository": {
    "type": "git",
    "url": "git://github.com/plaid/plaid-node.git"
  },
  "bugs": {
    "url": "http://github.com/plaid/plaid-node/issues"
  },
  "licenses": [
    {
      "type": "MIT",
      "url": "https://github.com/plaid/plaid-node/blob/master/LICENSE"
    }
  ],
  "devDependencies": {
    "canon": "0.3.x",
    "jshint": "2.4.x",
<<<<<<< HEAD
    "mocha": "1.18.x",
    "should": "3.1.3"
  },
  "scripts": {
    "test": "NODE_ENV=test make test"
=======
    "mocha": "1.18.x"
>>>>>>> 42853bdc
  },
  "main": "index",
  "directories": {
    "test": "test"
  },
  "readmeFilename": "README.md",
  "readme": "Plaid.com Client"
}<|MERGE_RESOLUTION|>--- conflicted
+++ resolved
@@ -38,15 +38,10 @@
   "devDependencies": {
     "canon": "0.3.x",
     "jshint": "2.4.x",
-<<<<<<< HEAD
-    "mocha": "1.18.x",
-    "should": "3.1.3"
+    "mocha": "1.18.x"
   },
   "scripts": {
     "test": "NODE_ENV=test make test"
-=======
-    "mocha": "1.18.x"
->>>>>>> 42853bdc
   },
   "main": "index",
   "directories": {
