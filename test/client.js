/* global before, describe, it */
var assert = require('assert');

var CANON = require('canon');
var _ = require('underscore');

var plaid = require('..');
var utils = require('./utils');


/**
 * Variables.
 */
var keys = utils.getKeys();
var userInfo = utils.getUser();
var fakeUserInfo = {
  username: 'plaid_test',
  password: 'fake',
  type: 'amex',
  email: 'philippe.modard@gmail.com'
};
var userToken = ''; // Token received after connecting a user


/**
 * Tests
 */
describe('initialization', function() {

  it('fails if no authentication is passed', function() {
    var p = plaid();
    assert.strictEqual(p.initialized, false);
  });

  it('throws if passed an invalid config object', function() {
    assert.throws(function() {
      plaid({foo: 42});
    }, function(err) {
      return err.constructor === Error &&
             err.message === 'Invalid config object';
    });
  });

  it('does not mutate the config object', function() {
    var config = {client_id: 'foo', secret: 'bar'};
    plaid(config);
    assert.strictEqual(CANON.stringify(config),
                       CANON.stringify({client_id: 'foo', secret: 'bar'}));
  });

});



describe('connect fail', function() {

  it('fails connecting a user if fake client_id', function(done) {

    var p = plaid({client_id: 'fake', secret: keys.secret});
    assert.strictEqual(p.initialized, true);

    p.connect(fakeUserInfo, fakeUserInfo.type, fakeUserInfo.email,
              function(err) {
      assert.strictEqual(err.code, 1102);
      assert.strictEqual(err.message, 'secret or client_id invalid');
      done();
    });

  });

  it('fails connecting a user if fake secret', function(done) {

    var p = plaid({client_id: keys.client_id, secret: 'fake'});
    assert.strictEqual(p.initialized, true);

    p.connect(fakeUserInfo, fakeUserInfo.type, fakeUserInfo.email,
              function(err) {
      assert.strictEqual(err.code, 1102);
      assert.strictEqual(err.message, 'secret or client_id invalid');
      done();
    });

  });

  it('fails connecting a fake user', function(done) {

    var p = plaid(keys);
    assert.strictEqual(p.initialized, true);

    p.connect(fakeUserInfo, fakeUserInfo.type, fakeUserInfo.email,
              function(err) {
      assert.strictEqual(err.code, 1200);
      assert.strictEqual(err.message, 'invalid credentials');
      done();
    });

  });

});


/**
 * Bank Of America.
 */
describe('connect success (Bank Of America)', function() {

  var p, type;

  before(function(done) {
    type = 'bofa';
    p = plaid(keys);
    assert.strictEqual(p.initialized, true);
    done();
  });

  it('successfully connect a user', function(done) {

    var options = {login: true};

    p.connect(userInfo, type, userInfo.email, options,
              function(err, res, mfa) {
      assert.strictEqual(err, null);

      assert.strictEqual(_.has(res, 'access_token'), true);
      userToken = res.access_token;

      assert.strictEqual(mfa, true);
      assert.strictEqual(res.type, 'questions');
      assert.strictEqual(repr(res.mfa), '[object Array]');
      assert.strictEqual(res.mfa.length, 1);
      assert.strictEqual(_.has(res.mfa[0], 'question'), true);

      /**
       * Answer the question.
       */
      var answer = userInfo.mfa_question;

      p.step(userToken, answer, options, function(err, res) {
        assert.strictEqual(err, null);

        assert.strictEqual(_.has(res, 'access_token'), true);
        assert.strictEqual(_.has(res, 'accounts'), true);
        assert.strictEqual(repr(res.transactions), '[object Array]');
        assert.strictEqual(res.transactions.length, 0);
        userToken = res.access_token;

        done();
      });

    });

  });

  it('successfully get a user transactions', function(done) {

    p.get(userToken, function(err, res) {
      assert.strictEqual(err, null);
      assert.strictEqual(_.has(res, 'accounts'), true);
      assert.strictEqual(_.has(res, 'transactions'), true);
      done();
    });

  });

  it('successfully remove a user', function(done) {

    p.remove(userToken, function(err, res) {
      assert.strictEqual(err, null);
      assert.strictEqual(res.message, 'Successfully removed from system');
      done();
    });

  });

});


/**
 * American Express.
 */
describe('connect success (American Express)', function() {

  var p, type;

  before(function(done) {
    type = 'amex';
    p = plaid(keys);
    assert.strictEqual(p.initialized, true);
    done();
  });

  it('successfully connect a user', function(done) {

    var options = {login: true};

    p.connect(userInfo, type, userInfo.email, options,
              function(err, res, mfa) {
      assert.strictEqual(err, null);

      assert.strictEqual(_.has(res, 'access_token'), true);
      userToken = res.access_token;

      assert.strictEqual(mfa, false);
      assert.strictEqual(_.has(res, 'accounts'), true);
      assert.strictEqual(repr(res.transactions), '[object Array]');
      assert.strictEqual(res.transactions.length, 0);
      done();

    });

  });

  it('successfully get a user transactions', function(done) {

    p.get(userToken, function(err, res) {
      assert.strictEqual(err, null);
      assert.strictEqual(_.has(res, 'accounts'), true);
      assert.strictEqual(_.has(res, 'transactions'), true);
      done();
    });

  });

  it('successfully remove a user', function(done) {

    p.remove(userToken, function(err, res) {
      assert.strictEqual(err, null);
      assert.strictEqual(res.message, 'Successfully removed from system');
      done();
    });

  });

});


/**
 * Citi.
 */
describe('connect success (Citi)', function() {

  var p, type;

  before(function(done) {
    type = 'citi';
    p = plaid(keys);
    assert.strictEqual(p.initialized, true);
    done();
  });

  it('successfully connect a user', function(done) {

    var options = {login: true};

    p.connect(userInfo, type, userInfo.email, options,
              function(err, res, mfa) {
      assert.strictEqual(err, null);

      assert.strictEqual(_.has(res, 'access_token'), true);
      userToken = res.access_token;

      assert.strictEqual(mfa, false);
      assert.strictEqual(_.has(res, 'accounts'), true);
      assert.strictEqual(repr(res.transactions), '[object Array]');
      assert.strictEqual(res.transactions.length, 0);
      done();

    });

  });

  it('successfully get a user transactions', function(done) {

    p.get(userToken, function(err, res) {
      assert.strictEqual(err, null);
      assert.strictEqual(_.has(res, 'accounts'), true);
      assert.strictEqual(_.has(res, 'transactions'), true);
      done();
    });

  });

  it('successfully remove a user', function(done) {

    p.remove(userToken, function(err, res) {
      assert.strictEqual(err, null);
      assert.strictEqual(res.message, 'Successfully removed from system');
      done();
    });

  });

});


/**
 * Wells Fargo.
 */
describe('connect success (Wells Fargo)', function() {

  var p, type;

  before(function(done) {
    type = 'wells';
    p = plaid(keys);
    assert.strictEqual(p.initialized, true);
    done();
  });

  it('successfully connect a user', function(done) {

    var options = {login: true};

    p.connect(userInfo, type, userInfo.email, options,
              function(err, res, mfa) {
      assert.strictEqual(err, null);

      assert.strictEqual(_.has(res, 'access_token'), true);
      userToken = res.access_token;

      assert.strictEqual(mfa, false);
      assert.strictEqual(_.has(res, 'accounts'), true);
      assert.strictEqual(repr(res.transactions), '[object Array]');
      assert.strictEqual(res.transactions.length, 0);
      done();

    });

  });

  it('successfully get a user transactions', function(done) {

    p.get(userToken, function(err, res) {
      assert.strictEqual(err, null);
      assert.strictEqual(_.has(res, 'accounts'), true);
      assert.strictEqual(_.has(res, 'transactions'), true);
      done();
    });

  });

  it('successfully remove a user', function(done) {

    p.remove(userToken, function(err, res) {
      assert.strictEqual(err, null);
      assert.strictEqual(res.message, 'Successfully removed from system');
      done();
    });

  });

});


/**
 * Chase.
 */
describe('connect success (Chase)', function() {

  var p, type;

  before(function(done) {
    type = 'chase';
    p = plaid(keys);
    assert.strictEqual(p.initialized, true);
    done();
  });

  it('successfully connect a user', function(done) {

    var options = {login: true};

    p.connect(userInfo, type, userInfo.email, options,
              function(err, res, mfa) {
      assert.strictEqual(err, null);

      assert.strictEqual(_.has(res, 'access_token'), true);
      userToken = res.access_token;

      assert.strictEqual(mfa, true);
<<<<<<< HEAD
      res.should.have.property('type', 'device');
      res.should.have.property('mfa');
      res.mfa.should.have.property('message');
      var message = res.mfa.message;
      message.should.containEql('Code sent to');
=======
      assert.strictEqual(res.type, 'device');
      assert.strictEqual(res.mfa.message.indexOf('Code sent to'), 0);
>>>>>>> 42853bdc

      /**
       * Answer the question.
       */
      var answer = userInfo.mfa_code;

      p.step(userToken, answer, options, function(err, res) {
        assert.strictEqual(err, null);

        assert.strictEqual(_.has(res, 'access_token'), true);
        assert.strictEqual(_.has(res, 'accounts'), true);
        assert.strictEqual(repr(res.transactions), '[object Array]');
        assert.strictEqual(res.transactions.length, 0);
        userToken = res.access_token;

        done();
      });

    });

  });

  it('successfully get a user transactions', function(done) {

    p.get(userToken, function(err, res) {
      assert.strictEqual(err, null);
      assert.strictEqual(_.has(res, 'accounts'), true);
      assert.strictEqual(_.has(res, 'transactions'), true);
      done();
    });

  });

  it('successfully remove a user', function(done) {

    p.remove(userToken, function(err, res) {
      assert.strictEqual(err, null);
      assert.strictEqual(res.message, 'Successfully removed from system');
      done();
    });

  });

});

/**
 * Issue when the same module is called for 2 banks.
 */
describe('Clear global variables', function() {

  var p, type;

  before(function(done) {
    type = 'bofa';
    p = plaid(keys);
    assert.strictEqual(p.initialized, true);
    done();
  });

  it('successfully connect a user', function(done) {

    var options = {login: true};

    p.connect(userInfo, type, userInfo.email, options, function(err, res) {
      assert.strictEqual(err, null);
      userToken = res.access_token;

      var answer = userInfo.mfa_question;
      p.step(userToken, answer, options, function(err, res) {
        assert.strictEqual(err, null);
        assert.strictEqual(repr(res.transactions), '[object Array]');
        assert.strictEqual(res.transactions.length, 0);

        type = 'amex';
        var info = _.pick(userInfo, 'username', 'password');
        p.connect(info, type, userInfo.email, options, function(err, res) {
          assert.strictEqual(err, null);
          assert.strictEqual(repr(res.transactions), '[object Array]');
          assert.strictEqual(res.transactions.length, 0);
          done();
        });

      });

    });

  });

});


<<<<<<< HEAD
/**
 * US Bank.
 */
describe('connect success (US Bank)', function() {

  var p, type;

  before(function(done) {
    type = 'us';
    p = plaid(keys);
    assert.strictEqual(p.initialized, true);
    done();
  });

  it('successfully connect a user', function(done) {

    var options = {login: true};

    p.connect(userInfo, type, userInfo.email, options,
              function(err, res, mfa) {
      should.not.exist(err);

      res.should.have.property('access_token');
      userToken = res.access_token;

      assert.strictEqual(mfa, true);
      res.should.have.property('type', 'questions');
      res.should.have.property('mfa').with.lengthOf(1);
      res.mfa[0].should.have.property('question');

      /**
       * Answer the question.
       */
      var answer = userInfo.mfa_question;

      p.step(userToken, answer, options, function(err, res) {
        should.not.exist(err);

        res.should.have.property('access_token');
        res.should.have.property('accounts');
        res.should.have.property('transactions').with.lengthOf(0);
        userToken = res.access_token;

        done();
      });

    });

  });

  it('successfully get a user transactions', function(done) {

    p.get(userToken, function(err, res) {
      should.not.exist(err);
      res.should.have.property('accounts');
      res.should.have.property('transactions');
      done();
    });

  });

  it('successfully remove a user', function(done) {

    p.remove(userToken, function(err, res) {
      should.not.exist(err);
      res.should.have.property('message', 'Successfully removed from system');
      done();
    });

  });

});


/**
 * USAA.
 */
describe('connect success (USAA)', function() {

  var p, type;

  before(function(done) {
    type = 'usaa';
    p = plaid(keys);
    assert.strictEqual(p.initialized, true);
    done();
  });

  it('successfully connect a user', function(done) {

    var options = {login: true};

    p.connect(userInfo, type, userInfo.email, options,
              function(err, res, mfa) {
      should.not.exist(err);

      res.should.have.property('access_token');
      userToken = res.access_token;

      assert.strictEqual(mfa, true);
      res.should.have.property('type', 'questions');
      res.should.have.property('mfa').with.lengthOf(1);
      res.mfa[0].should.have.property('question');

      /**
       * Answer the question.
       */
      var answer = userInfo.mfa_question;

      p.step(userToken, answer, options, function(err, res) {
        should.not.exist(err);
        res.should.have.property('access_token');
        res.should.have.property('accounts');
        res.should.have.property('transactions').with.lengthOf(0);
        userToken = res.access_token;

        done();
      });

    });

  });

  it('successfully get a user transactions', function(done) {

    p.get(userToken, function(err, res) {
      should.not.exist(err);
      res.should.have.property('accounts');
      res.should.have.property('transactions');
      done();
    });

  });

  it('successfully remove a user', function(done) {

    p.remove(userToken, function(err, res) {
      should.not.exist(err);
      res.should.have.property('message', 'Successfully removed from system');
      done();
    });

  });

});
=======
// repr :: a -> String
function repr(val) {
  return Object.prototype.toString.call(val);
}
>>>>>>> 42853bdc
<|MERGE_RESOLUTION|>--- conflicted
+++ resolved
@@ -378,16 +378,8 @@
       userToken = res.access_token;
 
       assert.strictEqual(mfa, true);
-<<<<<<< HEAD
-      res.should.have.property('type', 'device');
-      res.should.have.property('mfa');
-      res.mfa.should.have.property('message');
-      var message = res.mfa.message;
-      message.should.containEql('Code sent to');
-=======
       assert.strictEqual(res.type, 'device');
       assert.strictEqual(res.mfa.message.indexOf('Code sent to'), 0);
->>>>>>> 42853bdc
 
       /**
        * Answer the question.
@@ -479,7 +471,6 @@
 });
 
 
-<<<<<<< HEAD
 /**
  * US Bank.
  */
@@ -494,21 +485,22 @@
     done();
   });
 
-  it('successfully connect a user', function(done) {
+   it('successfully connect a user', function(done) {
 
     var options = {login: true};
 
     p.connect(userInfo, type, userInfo.email, options,
               function(err, res, mfa) {
-      should.not.exist(err);
-
-      res.should.have.property('access_token');
+      assert.strictEqual(err, null);
+
+      assert.strictEqual(_.has(res, 'access_token'), true);
       userToken = res.access_token;
 
       assert.strictEqual(mfa, true);
-      res.should.have.property('type', 'questions');
-      res.should.have.property('mfa').with.lengthOf(1);
-      res.mfa[0].should.have.property('question');
+      assert.strictEqual(res.type, 'questions');
+      assert.strictEqual(repr(res.mfa), '[object Array]');
+      assert.strictEqual(res.mfa.length, 1);
+      assert.strictEqual(_.has(res.mfa[0], 'question'), true);
 
       /**
        * Answer the question.
@@ -516,11 +508,12 @@
       var answer = userInfo.mfa_question;
 
       p.step(userToken, answer, options, function(err, res) {
-        should.not.exist(err);
-
-        res.should.have.property('access_token');
-        res.should.have.property('accounts');
-        res.should.have.property('transactions').with.lengthOf(0);
+        assert.strictEqual(err, null);
+
+        assert.strictEqual(_.has(res, 'access_token'), true);
+        assert.strictEqual(_.has(res, 'accounts'), true);
+        assert.strictEqual(repr(res.transactions), '[object Array]');
+        assert.strictEqual(res.transactions.length, 0);
         userToken = res.access_token;
 
         done();
@@ -533,9 +526,9 @@
   it('successfully get a user transactions', function(done) {
 
     p.get(userToken, function(err, res) {
-      should.not.exist(err);
-      res.should.have.property('accounts');
-      res.should.have.property('transactions');
+      assert.strictEqual(err, null);
+      assert.strictEqual(_.has(res, 'accounts'), true);
+      assert.strictEqual(_.has(res, 'transactions'), true);
       done();
     });
 
@@ -544,8 +537,8 @@
   it('successfully remove a user', function(done) {
 
     p.remove(userToken, function(err, res) {
-      should.not.exist(err);
-      res.should.have.property('message', 'Successfully removed from system');
+      assert.strictEqual(err, null);
+      assert.strictEqual(res.message, 'Successfully removed from system');
       done();
     });
 
@@ -568,21 +561,22 @@
     done();
   });
 
-  it('successfully connect a user', function(done) {
+   it('successfully connect a user', function(done) {
 
     var options = {login: true};
 
     p.connect(userInfo, type, userInfo.email, options,
               function(err, res, mfa) {
-      should.not.exist(err);
-
-      res.should.have.property('access_token');
+      assert.strictEqual(err, null);
+
+      assert.strictEqual(_.has(res, 'access_token'), true);
       userToken = res.access_token;
 
       assert.strictEqual(mfa, true);
-      res.should.have.property('type', 'questions');
-      res.should.have.property('mfa').with.lengthOf(1);
-      res.mfa[0].should.have.property('question');
+      assert.strictEqual(res.type, 'questions');
+      assert.strictEqual(repr(res.mfa), '[object Array]');
+      assert.strictEqual(res.mfa.length, 1);
+      assert.strictEqual(_.has(res.mfa[0], 'question'), true);
 
       /**
        * Answer the question.
@@ -590,10 +584,12 @@
       var answer = userInfo.mfa_question;
 
       p.step(userToken, answer, options, function(err, res) {
-        should.not.exist(err);
-        res.should.have.property('access_token');
-        res.should.have.property('accounts');
-        res.should.have.property('transactions').with.lengthOf(0);
+        assert.strictEqual(err, null);
+
+        assert.strictEqual(_.has(res, 'access_token'), true);
+        assert.strictEqual(_.has(res, 'accounts'), true);
+        assert.strictEqual(repr(res.transactions), '[object Array]');
+        assert.strictEqual(res.transactions.length, 0);
         userToken = res.access_token;
 
         done();
@@ -606,9 +602,9 @@
   it('successfully get a user transactions', function(done) {
 
     p.get(userToken, function(err, res) {
-      should.not.exist(err);
-      res.should.have.property('accounts');
-      res.should.have.property('transactions');
+      assert.strictEqual(err, null);
+      assert.strictEqual(_.has(res, 'accounts'), true);
+      assert.strictEqual(_.has(res, 'transactions'), true);
       done();
     });
 
@@ -617,17 +613,16 @@
   it('successfully remove a user', function(done) {
 
     p.remove(userToken, function(err, res) {
-      should.not.exist(err);
-      res.should.have.property('message', 'Successfully removed from system');
-      done();
-    });
-
-  });
-
-});
-=======
+      assert.strictEqual(err, null);
+      assert.strictEqual(res.message, 'Successfully removed from system');
+      done();
+    });
+
+  });
+
+});
+
 // repr :: a -> String
 function repr(val) {
   return Object.prototype.toString.call(val);
-}
->>>>>>> 42853bdc
+}